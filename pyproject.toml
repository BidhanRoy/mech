[build-system]
requires = [ "poetry-core>=1.0.0",]
build-backend = "poetry.core.masonry.api"

[tool.poetry]
name = "mech"
version = "0.1.0"
description = ""
authors = [ "8baller <8ball030@gmail.com>", "David Vilela <dvilelaf@gmail.com>", "David Minarsch <david.minarsch@googlemail.com>", "Justice Mace <justice.mace@valory.xyz>", "Ardian Abazi <ardian.abazi@valory.xyz>", "Jose Moreira Sanchez <jose.moreira.sanchez@valory.xyz>", "Adamantios Zaras <adamantios.zaras@valory.xyz>",]
readme = "README.md"
repository = "https://github.com/valory-xyz/mech"
keywords = [ "mech", "autonomy", "autonomous", "autonolas", "service", "multi", "agent",]
classifiers = [ "Environment :: Console", "Environment :: Web Environment", "Development Status :: 2 - Pre-Alpha", "Intended Audience :: Developers", "License :: OSI Approved :: Apache Software License", "Natural Language :: English", "Operating System :: MacOS", "Operating System :: Microsoft", "Operating System :: Unix", "Programming Language :: Python :: 3.10", "Topic :: Communications", "Topic :: Internet", "Topic :: Scientific/Engineering", "Topic :: Software Development", "Topic :: System",]
[[tool.poetry.packages]]
include = "packages"

[tool.poetry.dependencies]
python = "^3.10"
open-autonomy = "==0.12.1.post4"
openai = "==0.27.2"
requests = "==2.28.2"
mech-client = "==0.2.5"
py-multibase = "==1.0.3"
py-multicodec = "==0.2.1"
grpcio = "==1.53.0"
asn1crypto = "<1.5.0,>=1.4.0"
open-aea-ledger-ethereum = "==1.39.0.post1"
open-aea-ledger-cosmos = "*"
protobuf = "<=3.20.1,>=3.19"
hypothesis = "==6.21.6"
open-aea-test-autonomy = "==0.12.1.post4"
open-aea-web3 = "==6.0.1"
ipfshttpclient = "==0.8.0a2"
open-aea-cli-ipfs = "==1.39.0.post1"
pytest-asyncio = "*"
aiohttp = "<3.8,>=3.7.4"
certifi = "*"
multidict = "*"
ecdsa = ">=0.15"
eth_typing = "*"
hexbytes = "*"
packaging = "*"
py-ecc = "==6.0.0"
pytz = "==2022.2.1"
typing_extensions = ">=3.10.0.2"
websocket_client = "<1,>=0.32.0"
toml = "^0.10.2"
googlesearch-python = "==1.2.3"
beautifulsoup4 = "==4.12.2"
google-api-python-client = "==2.95.0"
eth-utils = "==2.2.0"
eth-abi = "==4.0.0"
pycryptodome = "==3.18.0"
<<<<<<< HEAD
anthropic = "^0.3.11"
gensim = "^4.3.2"
sentence-transformers = "^2.2.2"
spacy = "^3.6.1"
tqdm = "^4.66.1"
tiktoken = "^0.5.1"
=======
anthropic = "==0.3.11"
pytest = "==7.2.1"
>>>>>>> fdb487eb

[tool.poetry.group.dev.dependencies.tomte]
version = "==0.2.12"
extras = [ "cli", "tests",]<|MERGE_RESOLUTION|>--- conflicted
+++ resolved
@@ -51,17 +51,15 @@
 eth-utils = "==2.2.0"
 eth-abi = "==4.0.0"
 pycryptodome = "==3.18.0"
-<<<<<<< HEAD
-anthropic = "^0.3.11"
+anthropic = "==0.3.11"
+pytest = "==7.2.1"
 gensim = "^4.3.2"
 sentence-transformers = "^2.2.2"
 spacy = "^3.6.1"
 tqdm = "^4.66.1"
 tiktoken = "^0.5.1"
-=======
-anthropic = "==0.3.11"
-pytest = "==7.2.1"
->>>>>>> fdb487eb
+
+
 
 [tool.poetry.group.dev.dependencies.tomte]
 version = "==0.2.12"
