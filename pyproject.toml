[build-system]
requires = [ "poetry-core>=1.0.0",]
build-backend = "poetry.core.masonry.api"

[tool.poetry]
name = "mech"
version = "0.1.0"
description = ""
authors = [ "8baller <8ball030@gmail.com>", "David Vilela <dvilelaf@gmail.com>", "David Minarsch <david.minarsch@googlemail.com>", "Justice Mace <justice.mace@valory.xyz>", "Ardian Abazi <ardian.abazi@valory.xyz>", "Jose Moreira Sanchez <jose.moreira.sanchez@valory.xyz>", "Adamantios Zaras <adamantios.zaras@valory.xyz>",]
readme = "README.md"
repository = "https://github.com/valory-xyz/mech"
keywords = [ "mech", "autonomy", "autonomous", "autonolas", "service", "multi", "agent",]
classifiers = [ "Environment :: Console", "Environment :: Web Environment", "Development Status :: 2 - Pre-Alpha", "Intended Audience :: Developers", "License :: OSI Approved :: Apache Software License", "Natural Language :: English", "Operating System :: MacOS", "Operating System :: Microsoft", "Operating System :: Unix", "Programming Language :: Python :: 3.10", "Topic :: Communications", "Topic :: Internet", "Topic :: Scientific/Engineering", "Topic :: Software Development", "Topic :: System",]
[[tool.poetry.packages]]
include = "packages"

[tool.poetry.dependencies]
python = "^3.10"
<<<<<<< HEAD
open-autonomy = "==0.10.4"
autonomy-dev = "^0.1.1"
mypy = "^1.3.0"
pylint = "^2.17.4"
openai = "0.27.2"
requests = "2.28.2"

=======
open-autonomy = "==0.10.5.post2"
openai = "==0.27.2"
requests = "==2.28.2"
mech-client = "==0.1.7"
py-multibase = "==1.0.3"
py-multicodec = "==0.2.1"
py-eth-sig-utils = "*"
grpcio = "==1.43.0"
asn1crypto = "<1.5.0,>=1.4.0"
open-aea-ledger-ethereum = "==1.34.0"
open-aea-ledger-cosmos = "*"
protobuf = "<=3.20.1,>=3.20"
hypothesis = "==6.21.6"
open-aea-test-autonomy = "==0.10.5.post2"
web3 = "==5.25.0"
ipfshttpclient = "==0.8.0a2"
open-aea-cli-ipfs = "==1.34.0"
pytest-asyncio = "*"
aiohttp = "<3.8,>=3.7.4"
certifi = "*"
multidict = "*"
ecdsa = ">=0.15"
eth_typing = "*"
hexbytes = "*"
packaging = "*"
py-ecc = "==5.2.0"
pytz = "==2022.2.1"
typing_extensions = ">=3.10.0.2"
websocket_client = "<1,>=0.32.0"
toml = "^0.10.2"
>>>>>>> 3c1ab3f4

[tool.poetry.group.dev.dependencies.tomte]
version = "==0.2.12"
extras = [ "cli", "tests",]<|MERGE_RESOLUTION|>--- conflicted
+++ resolved
@@ -16,15 +16,6 @@
 
 [tool.poetry.dependencies]
 python = "^3.10"
-<<<<<<< HEAD
-open-autonomy = "==0.10.4"
-autonomy-dev = "^0.1.1"
-mypy = "^1.3.0"
-pylint = "^2.17.4"
-openai = "0.27.2"
-requests = "2.28.2"
-
-=======
 open-autonomy = "==0.10.5.post2"
 openai = "==0.27.2"
 requests = "==2.28.2"
@@ -55,7 +46,6 @@
 typing_extensions = ">=3.10.0.2"
 websocket_client = "<1,>=0.32.0"
 toml = "^0.10.2"
->>>>>>> 3c1ab3f4
 
 [tool.poetry.group.dev.dependencies.tomte]
 version = "==0.2.12"
